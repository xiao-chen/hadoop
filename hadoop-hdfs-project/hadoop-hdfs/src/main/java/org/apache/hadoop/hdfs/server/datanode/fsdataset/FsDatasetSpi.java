/**
 * Licensed to the Apache Software Foundation (ASF) under one
 * or more contributor license agreements.  See the NOTICE file
 * distributed with this work for additional information
 * regarding copyright ownership.  The ASF licenses this file
 * to you under the Apache License, Version 2.0 (the
 * "License"); you may not use this file except in compliance
 * with the License.  You may obtain a copy of the License at
 *
 *     http://www.apache.org/licenses/LICENSE-2.0
 *
 * Unless required by applicable law or agreed to in writing, software
 * distributed under the License is distributed on an "AS IS" BASIS,
 * WITHOUT WARRANTIES OR CONDITIONS OF ANY KIND, either express or implied.
 * See the License for the specific language governing permissions and
 * limitations under the License.
 */
package org.apache.hadoop.hdfs.server.datanode.fsdataset;


import java.io.Closeable;
import java.io.EOFException;
import java.io.File;
import java.io.FileDescriptor;
import java.io.FileNotFoundException;
import java.io.IOException;
import java.io.InputStream;
import java.nio.channels.ClosedChannelException;
import java.util.ArrayList;
import java.util.Iterator;
import java.util.List;
import java.util.Map;

import org.apache.hadoop.classification.InterfaceAudience;
import org.apache.hadoop.fs.StorageType;
import org.apache.hadoop.hdfs.protocol.Block;
import org.apache.hadoop.hdfs.protocol.BlockLocalPathInfo;
import org.apache.hadoop.hdfs.protocol.ExtendedBlock;
import org.apache.hadoop.hdfs.server.common.HdfsServerConstants.ReplicaState;
import org.apache.hadoop.hdfs.server.datanode.FinalizedReplica;
import org.apache.hadoop.hdfs.server.datanode.Replica;
import org.apache.hadoop.hdfs.server.datanode.ReplicaInPipelineInterface;
import org.apache.hadoop.hdfs.server.datanode.ReplicaHandler;
import org.apache.hadoop.hdfs.server.datanode.ReplicaInfo;
import org.apache.hadoop.hdfs.server.datanode.ReplicaNotFoundException;
import org.apache.hadoop.hdfs.server.datanode.UnexpectedReplicaStateException;
import org.apache.hadoop.hdfs.server.datanode.dataset.DatasetSpi;
import org.apache.hadoop.hdfs.server.datanode.metrics.FSDatasetMBean;
import org.apache.hadoop.hdfs.server.protocol.BlockRecoveryCommand;
import org.apache.hadoop.hdfs.server.protocol.ReplicaRecoveryInfo;

/**
 * This is a service provider interface for the underlying storage that
 * stores replicas for a data node.
 * The default implementation stores replicas on local drives.
 */
@InterfaceAudience.Private
public interface FsDatasetSpi<V extends FsVolumeSpi>
    extends FSDatasetMBean, DatasetSpi<FsVolumeSpi> {

  /**
   * It behaviors as an unmodifiable list of FsVolume. Individual FsVolume can
   * be obtained by using {@link #get(int)}.
   *
   * This also holds the reference counts for these volumes. It releases all the
   * reference counts in {@link #close()}.
   */
  class FsVolumeReferences implements Iterable<FsVolumeSpi>, Closeable {
    private final List<FsVolumeReference> references;

    public <S extends FsVolumeSpi> FsVolumeReferences(List<S> curVolumes) {
      references = new ArrayList<>();
      for (FsVolumeSpi v : curVolumes) {
        try {
          references.add(v.obtainReference());
        } catch (ClosedChannelException e) {
          // This volume has been closed.
        }
      }
    }

    private static class FsVolumeSpiIterator implements
        Iterator<FsVolumeSpi> {
      private final List<FsVolumeReference> references;
      private int idx = 0;

      FsVolumeSpiIterator(List<FsVolumeReference> refs) {
        references = refs;
      }

      @Override
      public boolean hasNext() {
        return idx < references.size();
      }

      @Override
      public FsVolumeSpi next() {
        int refIdx = idx++;
        return references.get(refIdx).getVolume();
      }

      @Override
      public void remove() {
        throw new UnsupportedOperationException();
      }
    }

    @Override
    public Iterator<FsVolumeSpi> iterator() {
      return new FsVolumeSpiIterator(references);
    }

    /**
     * Get the number of volumes.
     */
    public int size() {
      return references.size();
    }

    /**
     * Get the volume for a given index.
     */
    public FsVolumeSpi get(int index) {
      return references.get(index).getVolume();
    }

    @Override
    public void close() throws IOException {
      IOException ioe = null;
      for (FsVolumeReference ref : references) {
        try {
          ref.close();
        } catch (IOException e) {
          ioe = e;
        }
      }
      references.clear();
      if (ioe != null) {
        throw ioe;
      }
    }
  }

  /**
   * Returns a list of FsVolumes that hold reference counts.
   *
   * The caller must release the reference of each volume by calling
   * {@link FsVolumeReferences#close()}.
   */
  public FsVolumeReferences getFsVolumeReferences();

  /** @return a volume information map (name => info). */
  public Map<String, Object> getVolumeInfoMap();

  /** @return a list of finalized blocks for the given block pool. */
  public List<FinalizedReplica> getFinalizedBlocks(String bpid);

  /** @return a list of finalized blocks for the given block pool. */
  public List<FinalizedReplica> getFinalizedBlocksOnPersistentStorage(String bpid);

  /**
   * Check whether the in-memory block record matches the block on the disk,
   * and, in case that they are not matched, update the record or mark it
   * as corrupted.
   */
  public void checkAndUpdate(String bpid, long blockId, File diskFile,
      File diskMetaFile, FsVolumeSpi vol) throws IOException;

  /**
   * @param b - the block
   * @return a stream if the meta-data of the block exists;
   *         otherwise, return null.
   * @throws IOException
   */
  public LengthInputStream getMetaDataInputStream(ExtendedBlock b
      ) throws IOException;

  /**
   * Returns the specified block's on-disk length (excluding metadata)
   * @return   the specified block's on-disk length (excluding metadta)
   * @throws IOException on error
   */
  public long getLength(ExtendedBlock b) throws IOException;

  /**
   * Get reference to the replica meta info in the replicasMap. 
   * To be called from methods that are synchronized on {@link FSDataset}
   * @return replica from the replicas map
   */
  @Deprecated
  public Replica getReplica(String bpid, long blockId);

  /**
   * @return replica meta information
   */
  public String getReplicaString(String bpid, long blockId);

  /**
   * @return the generation stamp stored with the block.
   */
  public Block getStoredBlock(String bpid, long blkid) throws IOException;
  
  /**
   * Returns an input stream at specified offset of the specified block
   * @param b block
   * @param seekOffset offset with in the block to seek to
   * @return an input stream to read the contents of the specified block,
   *  starting at the offset
   * @throws IOException
   */
  public InputStream getBlockInputStream(ExtendedBlock b, long seekOffset)
            throws IOException;

  /**
   * Returns an input stream at specified offset of the specified block
   * The block is still in the tmp directory and is not finalized
   * @return an input stream to read the contents of the specified block,
   *  starting at the offset
   * @throws IOException
   */
  public ReplicaInputStreams getTmpInputStreams(ExtendedBlock b, long blkoff,
      long ckoff) throws IOException;

  /**
   * Creates a temporary replica and returns the meta information of the replica
   * 
   * @param b block
   * @return the meta info of the replica which is being written to
   * @throws IOException if an error occurs
   */
  public ReplicaHandler createTemporary(StorageType storageType,
      ExtendedBlock b) throws IOException;

  /**
   * Creates a RBW replica and returns the meta info of the replica
   * 
   * @param b block
   * @return the meta info of the replica which is being written to
   * @throws IOException if an error occurs
   */
  public ReplicaHandler createRbw(StorageType storageType,
      ExtendedBlock b, boolean allowLazyPersist) throws IOException;

  /**
   * Recovers a RBW replica and returns the meta info of the replica
   * 
   * @param b block
   * @param newGS the new generation stamp for the replica
   * @param minBytesRcvd the minimum number of bytes that the replica could have
   * @param maxBytesRcvd the maximum number of bytes that the replica could have
   * @return the meta info of the replica which is being written to
   * @throws IOException if an error occurs
   */
  public ReplicaHandler recoverRbw(ExtendedBlock b,
      long newGS, long minBytesRcvd, long maxBytesRcvd) throws IOException;

  /**
   * Covert a temporary replica to a RBW.
   * @param temporary the temporary replica being converted
   * @return the result RBW
   */
  public ReplicaInPipelineInterface convertTemporaryToRbw(
      ExtendedBlock temporary) throws IOException;

  /**
   * Append to a finalized replica and returns the meta info of the replica
   * 
   * @param b block
   * @param newGS the new generation stamp for the replica
   * @param expectedBlockLen the number of bytes the replica is expected to have
   * @return the meata info of the replica which is being written to
   * @throws IOException
   */
  public ReplicaHandler append(ExtendedBlock b, long newGS,
      long expectedBlockLen) throws IOException;

  /**
   * Recover a failed append to a finalized replica
   * and returns the meta info of the replica
   * 
   * @param b block
   * @param newGS the new generation stamp for the replica
   * @param expectedBlockLen the number of bytes the replica is expected to have
   * @return the meta info of the replica which is being written to
   * @throws IOException
   */
  public ReplicaHandler recoverAppend(
      ExtendedBlock b, long newGS, long expectedBlockLen) throws IOException;
  
  /**
   * Recover a failed pipeline close
   * It bumps the replica's generation stamp and finalize it if RBW replica
   * 
   * @param b block
   * @param newGS the new generation stamp for the replica
   * @param expectedBlockLen the number of bytes the replica is expected to have
   * @return the storage uuid of the replica.
   * @throws IOException
   */
  public String recoverClose(ExtendedBlock b, long newGS, long expectedBlockLen
      ) throws IOException;
  
  /**
   * Finalizes the block previously opened for writing using writeToBlock.
   * The block size is what is in the parameter b and it must match the amount
   *  of data written
   * @throws IOException
   * @throws ReplicaNotFoundException if the replica can not be found when the
   * block is been finalized. For instance, the block resides on an HDFS volume
   * that has been removed.
   */
  public void finalizeBlock(ExtendedBlock b) throws IOException;

  /**
   * Unfinalizes the block previously opened for writing using writeToBlock.
   * The temporary file associated with this block is deleted.
   * @throws IOException
   */
  public void unfinalizeBlock(ExtendedBlock b) throws IOException;

  /**
   * Check if a block is valid.
   *
   * @param b           The block to check.
   * @param minLength   The minimum length that the block must have.  May be 0.
   * @param state       If this is null, it is ignored.  If it is non-null, we
   *                        will check that the replica has this state.
   *
   * @throws ReplicaNotFoundException          If the replica is not found
   *
   * @throws UnexpectedReplicaStateException   If the replica is not in the 
   *                                             expected state.
   * @throws FileNotFoundException             If the block file is not found or there 
   *                                              was an error locating it.
   * @throws EOFException                      If the replica length is too short.
   * 
   * @throws IOException                       May be thrown from the methods called. 
   */
  public void checkBlock(ExtendedBlock b, long minLength, ReplicaState state)
      throws ReplicaNotFoundException, UnexpectedReplicaStateException,
      FileNotFoundException, EOFException, IOException;
      
  
  /**
   * Is the block valid?
   * @return - true if the specified block is valid
   */
  public boolean isValidBlock(ExtendedBlock b);

  /**
   * Is the block a valid RBW?
   * @return - true if the specified block is a valid RBW
   */
  public boolean isValidRbw(ExtendedBlock b);

  /**
   * Determine if the specified block is cached.
   * @param bpid Block pool id
   * @param blockIds - block id
   * @return true if the block is cached
   */
  public boolean isCached(String bpid, long blockId);

  /**
   * Sets the file pointer of the checksum stream so that the last checksum
   * will be overwritten
   * @param b block
   * @param outs The streams for the data file and checksum file
   * @param checksumSize number of bytes each checksum has
   * @throws IOException
   */
  public void adjustCrcChannelPosition(ExtendedBlock b,
      ReplicaOutputStreams outs, int checksumSize) throws IOException;

  /**
   * Get visible length of the specified replica.
   */
  long getReplicaVisibleLength(final ExtendedBlock block) throws IOException;

  /**
   * Deletes the block pool directories. If force is false, directories are 
   * deleted only if no block files exist for the block pool. If force 
   * is true entire directory for the blockpool is deleted along with its
   * contents.
   * @param bpid BlockPool Id to be deleted.
   * @param force If force is false, directories are deleted only if no
   *        block files exist for the block pool, otherwise entire 
   *        directory for the blockpool is deleted along with its contents.
   * @throws IOException
   */
  public void deleteBlockPool(String bpid, boolean force) throws IOException;
  
  /**
   * Get {@link BlockLocalPathInfo} for the given block.
   */
  public BlockLocalPathInfo getBlockLocalPathInfo(ExtendedBlock b
      ) throws IOException;

  /**
<<<<<<< HEAD
   * Get a {@link HdfsBlocksMetadata} corresponding to the list of blocks in 
   * <code>blocks</code>.
   * 
   * @param bpid pool to query
   * @param blockIds List of block ids for which to return metadata
   * @return metadata Metadata for the list of blocks
   * @throws IOException
   */
  public HdfsBlocksMetadata getHdfsBlocksMetadata(String bpid,
      long[] blockIds) throws IOException;

  /**
   * submit a sync_file_range request to AsyncDiskService
=======
   * Enable 'trash' for the given dataset. When trash is enabled, files are
   * moved to a separate trash directory instead of being deleted immediately.
   * This can be useful for example during rolling upgrades.
   */
  void enableTrash(String bpid);

  /**
   * Clear trash
>>>>>>> eee0d456
   */
  public void submitBackgroundSyncFileRangeRequest(final ExtendedBlock block,
      final FileDescriptor fd, final long offset, final long nbytes,
      final int flags);

  /**
   * Callback from RamDiskAsyncLazyPersistService upon async lazy persist task end
   */
   public void onCompleteLazyPersist(String bpId, long blockId,
      long creationTime, File[] savedFiles, V targetVolume);

   /**
    * Callback from RamDiskAsyncLazyPersistService upon async lazy persist task fail
    */
   public void onFailLazyPersist(String bpId, long blockId);

    /**
     * Move block from one storage to another storage
     */
   public ReplicaInfo moveBlockAcrossStorage(final ExtendedBlock block,
        StorageType targetStorageType) throws IOException;

  /**
   * Set a block to be pinned on this datanode so that it cannot be moved
   * by Balancer/Mover.
   *
   * It is a no-op when dfs.datanode.block-pinning.enabled is set to false.
   */
  public void setPinning(ExtendedBlock block) throws IOException;

  /**
   * Check whether the block was pinned
   */
  public boolean getPinning(ExtendedBlock block) throws IOException;
  
  /**
   * Confirm whether the block is deleting
   */
  public boolean isDeletingBlock(String bpid, long blockId);

  /**
   * Initialize a replica recovery.
   * @return actual state of the replica on this data-node or
   * null if data-node does not have the replica.
   */
  ReplicaRecoveryInfo initReplicaRecovery(
      BlockRecoveryCommand.RecoveringBlock rBlock) throws IOException;

  /**
   * Update replica's generation stamp and length and finalize it.
   * @return the ID of storage that stores the block
   */
  String updateReplicaUnderRecovery(
      ExtendedBlock oldBlock, long recoveryId,
      long newBlockId, long newLength) throws IOException;
}<|MERGE_RESOLUTION|>--- conflicted
+++ resolved
@@ -397,21 +397,8 @@
       ) throws IOException;
 
   /**
-<<<<<<< HEAD
-   * Get a {@link HdfsBlocksMetadata} corresponding to the list of blocks in 
-   * <code>blocks</code>.
-   * 
-   * @param bpid pool to query
-   * @param blockIds List of block ids for which to return metadata
-   * @return metadata Metadata for the list of blocks
-   * @throws IOException
-   */
-  public HdfsBlocksMetadata getHdfsBlocksMetadata(String bpid,
-      long[] blockIds) throws IOException;
-
   /**
    * submit a sync_file_range request to AsyncDiskService
-=======
    * Enable 'trash' for the given dataset. When trash is enabled, files are
    * moved to a separate trash directory instead of being deleted immediately.
    * This can be useful for example during rolling upgrades.
@@ -420,7 +407,6 @@
 
   /**
    * Clear trash
->>>>>>> eee0d456
    */
   public void submitBackgroundSyncFileRangeRequest(final ExtendedBlock block,
       final FileDescriptor fd, final long offset, final long nbytes,
